--- conflicted
+++ resolved
@@ -158,11 +158,11 @@
     /// End a hyperlink (OSC 8)
     hyperlink_end: void,
 
-<<<<<<< HEAD
     /// Sleep (OSC 9;1)
     sleep: struct {
         duration_ms: u16,
-=======
+    },
+
     /// Show GUI message Box (OSC 9;2)
     show_message_box: []const u8,
 
@@ -170,7 +170,6 @@
     change_conemu_tab_title: union(enum) {
         reset: void,
         value: []const u8,
->>>>>>> e3c94210
     },
 
     /// Set progress state (OSC 9;4)
@@ -368,14 +367,11 @@
         osc_9,
 
         // ConEmu specific substates
-<<<<<<< HEAD
         conemu_sleep,
         conemu_sleep_value,
-=======
         conemu_message_box,
         conemu_tab,
         conemu_tab_txt,
->>>>>>> e3c94210
         conemu_progress_prestate,
         conemu_progress_state,
         conemu_progress_prevalue,
@@ -800,16 +796,14 @@
             },
 
             .osc_9 => switch (c) {
-<<<<<<< HEAD
                 '1' => {
                     self.state = .conemu_sleep;
-=======
+                },
                 '2' => {
                     self.state = .conemu_message_box;
                 },
                 '3' => {
                     self.state = .conemu_tab;
->>>>>>> e3c94210
                 },
                 '4' => {
                     self.state = .conemu_progress_prestate;
@@ -822,14 +816,16 @@
                 else => self.showDesktopNotification(),
             },
 
-<<<<<<< HEAD
             .conemu_sleep => switch (c) {
                 ';' => {
                     self.command = .{ .sleep = .{ .duration_ms = 100 } };
                     self.buf_start = self.buf_idx;
                     self.complete = true;
                     self.state = .conemu_sleep_value;
-=======
+                    },
+                else => self.state = .invalid,
+            },
+
             .conemu_message_box => switch (c) {
                 ';' => {
                     self.command = .{ .show_message_box = undefined };
@@ -837,15 +833,14 @@
                     self.buf_start = self.buf_idx;
                     self.complete = true;
                     self.prepAllocableString();
->>>>>>> e3c94210
-                },
-                else => self.state = .invalid,
-            },
-
-<<<<<<< HEAD
+                },
+                else => self.state = .invalid,
+            },
+
             .conemu_sleep_value => switch (c) {
                 else => self.complete = true,
-=======
+            },
+
             .conemu_tab => switch (c) {
                 ';' => {
                     self.state = .conemu_tab_txt;
@@ -861,7 +856,6 @@
                 self.temp_state = .{ .str = &self.command.change_conemu_tab_title.value };
                 self.complete = true;
                 self.prepAllocableString();
->>>>>>> e3c94210
             },
 
             .conemu_progress_prestate => switch (c) {
